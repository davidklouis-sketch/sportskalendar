import { useState, useEffect, useRef } from 'react';
import { useAuthStore } from '../../store/useAuthStore';
import { calendarApi, userApi, highlightsApi, liveApi, sportsApi } from '../../lib/api';
import { format } from 'date-fns';
import { FOOTBALL_LEAGUES, FOOTBALL_TEAMS, F1_DRIVERS, NFL_TEAMS, NBA_TEAMS, NHL_TEAMS, MLB_TEAMS } from '../../data/teams';
import { LiveData } from '../LiveData';
import { SportsKalendarBanner, SportsKalendarSquare } from '../Ads/AdManager';
import { t, getCurrentLanguage } from '../../lib/i18n';
import { useLanguage } from '../../hooks/useLanguage';
import { EventCountdown } from '../EventCountdown';

interface Event {
  id: string;
  title: string;
  sport: string;
  startsAt: string;
}

interface Highlight {
  id: string;
  title: string;
  url: string;
  sport: string;
  description?: string;
  createdAt: string;
  thumbnail?: string;
  duration?: string;
  views?: number;
}

interface ApiTeam {
  id: string;
  name: string;
  shortName?: string;
  badge?: string;
  logo?: string;
  stadium?: string;
  division?: string;
}

export function Calendar() {
  const { user, setUser } = useAuthStore();
  useLanguage(); // Trigger re-render on language change
  const [footballEvents, setFootballEvents] = useState<Event[]>([]);
  const [f1Events, setF1Events] = useState<Event[]>([]);
  const [nflEvents, setNflEvents] = useState<Event[]>([]);
  const [nbaEvents, setNbaEvents] = useState<Event[]>([]);
  const [nhlEvents, setNhlEvents] = useState<Event[]>([]);
  const [mlbEvents, setMlbEvents] = useState<Event[]>([]);
  const [tennisEvents, setTennisEvents] = useState<Event[]>([]);
  const [isLoading, setIsLoading] = useState(true);
  
  const [selectedSport, setSelectedSport] = useState<'football' | 'nfl' | 'f1' | 'nba' | 'nhl' | 'mlb' | 'tennis' | null>(null);
  const [showTeamSelector, setShowTeamSelector] = useState(false);
  const [selectedSportTab, setSelectedSportTab] = useState<'football' | 'nfl' | 'f1' | 'nba' | 'nhl' | 'mlb' | 'tennis'>('football');
  // Local teams state to ensure UI updates work
  const [localTeams, setLocalTeams] = useState<Array<{ sport: string; teamName: string; teamId?: string; leagueId?: number }>>([]);
  // Highlights state
  const [highlights, setHighlights] = useState<Highlight[]>([]);
  const [isLoadingHighlights, setIsLoadingHighlights] = useState(false);
  
  // API Teams state (with images)
  const [nbaTeamsFromApi, setNbaTeamsFromApi] = useState<ApiTeam[]>([]);
  const [nhlTeamsFromApi, setNhlTeamsFromApi] = useState<ApiTeam[]>([]);
  const [mlbTeamsFromApi, setMlbTeamsFromApi] = useState<ApiTeam[]>([]);
  const [isLoadingTeams, setIsLoadingTeams] = useState(false);
  
  // Ref to prevent multiple simultaneous loads
  const isLoadingRef = useRef(false);
  
  // Next event for countdown
  const [nextEvent, setNextEvent] = useState<Event | null>(null);

  // Load all events separately for better organization
  const loadAllEvents = async (teams: Array<{ sport: string; teamName: string; teamId?: string; leagueId?: number }>) => {
    // Prevent multiple simultaneous loads
    if (isLoadingRef.current) {
      return;
    }
    
    isLoadingRef.current = true;
    setIsLoading(true);
    
    try {
      // Reset all events first
      setFootballEvents([]);
      setF1Events([]);
      setNflEvents([]);
      setNbaEvents([]);
      setNhlEvents([]);
      setMlbEvents([]);
      setTennisEvents([]);
      
      // Load Football Events
      const footballTeams = teams.filter(t => t.sport === 'football');
      if (footballTeams.length > 0) {
        try {
          const leagues = footballTeams.map(t => t.leagueId).filter(Boolean) as number[];
          const response = await calendarApi.getEvents('football', leagues);
          let events = (response.data as Event[]) || [];
          
          // Filter events for selected teams
          const teamNames = footballTeams.map(t => t.teamName.toLowerCase());
          events = events.filter(event => {
            const eventTitle = event.title.toLowerCase();
            
            // Enhanced matching with team name variations
            const matches = teamNames.some(teamName => {
              // Direct match
              if (eventTitle.includes(teamName)) return true;
              
              // Team name variations mapping
              const teamVariations: Record<string, string[]> = {
                'bayern munich': ['fc bayern', 'bayern münchen', 'fc bayern münchen', 'bayern'],
                'borussia dortmund': ['bvb', 'borussia', 'bvb dortmund', 'dortmund'],
                'bayer leverkusen': ['bayer 04', 'leverkusen', 'bayer', 'werkself'],
                'rb leipzig': ['rb', 'leipzig'],
                'vfl wolfsburg': ['wolfsburg', 'vfl'],
                'vfb stuttgart': ['stuttgart', 'vfb'],
                'eintracht frankfurt': ['frankfurt', 'eintracht'],
                'borussia mönchengladbach': ['mönchengladbach', 'gladbach', 'borussia'],
                '1. fsv mainz 05': ['mainz', 'mainz 05', 'fsv mainz'],
                'tsg hoffenheim': ['hoffenheim', 'tsg'],
                'sc freiburg': ['freiburg', 'sc'],
                'fc augsburg': ['augsburg', 'fc augsburg'],
                '1. fc köln': ['köln', 'fc köln', '1. fc köln'],
                '1. fc union berlin': ['union berlin', 'fc union', 'union'],
                'sv werder bremen': ['werder bremen', 'werder', 'bremen'],
                '1. fc heidenheim 1846': ['heidenheim', 'fc heidenheim'],
                'fc st. pauli': ['st. pauli', 'pauli', 'st pauli'],
                'hamburger sv': ['hamburg', 'hsv', 'hamburger']
              };
              
              // Check variations
              const variations = teamVariations[teamName] || [];
              return variations.some(variation => eventTitle.includes(variation));
            });
            
            return matches;
          });
          
          setFootballEvents(events);
        } catch (error) {
          console.error('Failed to load football events:', error);
          setFootballEvents([]);
        }
      }
      
      // Load F1 Events - Show all upcoming races when any driver is selected
      const f1Teams = teams.filter(t => t.sport === 'f1');
      if (f1Teams.length > 0) {
        try {
          const response = await calendarApi.getEvents('f1', []);
          let events = (response.data as Event[]) || [];
          
          // Show ALL upcoming races when any driver is selected (don't filter by driver)
          setF1Events(events);
        } catch (error) {
          console.error('Failed to load F1 events:', error);
          setF1Events([]);
        }
      }
      
      // Load NFL Events
      const nflTeams = teams.filter(t => t.sport === 'nfl');
      if (nflTeams.length > 0) {
        try {
          const response = await calendarApi.getEvents('nfl', []);
          let events = (response.data as Event[]) || [];
          
          // Filter events for selected teams
          const teamNames = nflTeams.map(t => t.teamName.toLowerCase());
          events = events.filter(event => {
            const eventTitle = event.title.toLowerCase();
            return teamNames.some(teamName => eventTitle.includes(teamName));
          });
          
          setNflEvents(events);
        } catch (error) {
          console.error('Failed to load NFL events:', error);
          setNflEvents([]);
        }
      }
      
      // Load NBA Events
      const nbaTeams = teams.filter(t => t.sport === 'nba');
      if (nbaTeams.length > 0) {
        try {
          const response = await calendarApi.getEvents('nba', []);
          let events = (response.data as Event[]) || [];
          
          // If calendar API doesn't have NBA events, try sports API
          if (events.length === 0) {
            try {
              const sportsResponse = await liveApi.getNBA();
              events = (sportsResponse.data.events as Event[]) || [];
            } catch (sportsError) {
              const directResponse = await fetch('/api/sports/nba/events');
              if (directResponse.ok) {
                const directData = await directResponse.json();
                events = directData.events || [];
              }
            }
          }
          
          // Filter events for selected teams
          const teamNames = nbaTeams.map(t => t.teamName.toLowerCase());
          const filteredEvents = events.filter(event => {
            const eventTitle = event.title.toLowerCase();
            return teamNames.some(teamName => eventTitle.includes(teamName));
          });
          
          setNbaEvents(filteredEvents);
        } catch (error) {
          console.error('Failed to load NBA events:', error);
          setNbaEvents([]);
        }
      } else {
        // Load all NBA events for next event calculation even if no teams selected
        try {
          const response = await calendarApi.getEvents('nba', []);
          let events = (response.data as Event[]) || [];
          
          if (events.length === 0) {
            try {
              const sportsResponse = await liveApi.getNBA();
              events = (sportsResponse.data.events as Event[]) || [];
            } catch (sportsError) {
              const directResponse = await fetch('/api/sports/nba/events');
              if (directResponse.ok) {
                const directData = await directResponse.json();
                events = directData.events || [];
              }
            }
          }
          
          setNbaEvents(events);
        } catch (error) {
          console.error('Failed to load NBA events:', error);
          setNbaEvents([]);
        }
      }
      
      // Load NHL Events
      const nhlTeams = teams.filter(t => t.sport === 'nhl');
      if (nhlTeams.length > 0) {
        try {
          let events: Event[] = [];
          
          try {
            const directResponse = await fetch('/api/sports/nhl/events');
            if (directResponse.ok) {
              const directData = await directResponse.json();
              events = directData.events || [];
            }
          } catch (directError) {
            const response = await liveApi.getNHL();
            events = (response.data.events as Event[]) || [];
          }
          
          // Filter events for selected teams
          const teamNames = nhlTeams.map(t => t.teamName.toLowerCase());
          const filteredEvents = events.filter(event => {
            const eventTitle = event.title.toLowerCase();
            return teamNames.some(teamName => eventTitle.includes(teamName));
          });
          
          setNhlEvents(filteredEvents);
        } catch (error) {
          console.error('Failed to load NHL events:', error);
          setNhlEvents([]);
        }
      } else {
        // Load all NHL events for next event calculation even if no teams selected
        try {
          let events: Event[] = [];
          
          try {
            const directResponse = await fetch('/api/sports/nhl/events');
            if (directResponse.ok) {
              const directData = await directResponse.json();
              events = directData.events || [];
            }
          } catch (directError) {
            const response = await liveApi.getNHL();
            events = (response.data.events as Event[]) || [];
          }
          
          setNhlEvents(events);
        } catch (error) {
          console.error('Failed to load NHL events:', error);
          setNhlEvents([]);
        }
      }
      
      // Load MLB Events
      const mlbTeams = teams.filter(t => t.sport === 'mlb');
      if (mlbTeams.length > 0) {
        try {
          let events: Event[] = [];
          
          try {
            const directResponse = await fetch('/api/sports/mlb/events');
            if (directResponse.ok) {
              const directData = await directResponse.json();
              events = directData.events || [];
            }
          } catch (directError) {
            const response = await liveApi.getMLB();
            events = (response.data.events as Event[]) || [];
          }
          
          // Filter events for selected teams
          const teamNames = mlbTeams.map(t => t.teamName.toLowerCase());
          const filteredEvents = events.filter(event => {
            const eventTitle = event.title.toLowerCase();
            return teamNames.some(teamName => eventTitle.includes(teamName));
          });
          
          setMlbEvents(filteredEvents);
        } catch (error) {
          console.error('Failed to load MLB events:', error);
          setMlbEvents([]);
        }
      } else {
        // Load all MLB events for next event calculation even if no teams selected
        try {
          let events: Event[] = [];
          
          try {
            const directResponse = await fetch('/api/sports/mlb/events');
            if (directResponse.ok) {
              const directData = await directResponse.json();
              events = directData.events || [];
            }
          } catch (directError) {
            const response = await liveApi.getMLB();
            events = (response.data.events as Event[]) || [];
          }
          
          setMlbEvents(events);
        } catch (error) {
          console.error('Failed to load MLB events:', error);
          setMlbEvents([]);
        }
      }
      
      // Load Tennis Events
      const tennisTeams = teams.filter(t => t.sport === 'tennis');
      if (tennisTeams.length > 0) {
        try {
          const response = await liveApi.getTennis();
          let events = (response.data.events as Event[]) || [];
          
          // Filter events for selected tours
          const tourNames = tennisTeams.map(t => t.teamName.toLowerCase());
          const filteredEvents = events.filter(event => {
            const eventTitle = event.title.toLowerCase();
            return tourNames.some(tourName => eventTitle.includes(tourName));
          });
          
          setTennisEvents(filteredEvents);
        } catch (error) {
          console.error('Failed to load Tennis events:', error);
          setTennisEvents([]);
        }
      } else {
        // Load all Tennis events for next event calculation even if no teams selected
        try {
          const response = await liveApi.getTennis();
          let events = (response.data.events as Event[]) || [];
          
          setTennisEvents(events);
        } catch (error) {
          console.error('Failed to load Tennis events:', error);
          setTennisEvents([]);
        }
      }
      
    } catch (error) {
      console.error('❌ Failed to load events:', error);
    } finally {
      setIsLoading(false);
      isLoadingRef.current = false;
      
      // Find next upcoming event for countdown
      findNextEvent();
    }
  };

  // Helper function to filter events by future dates
  const filterFutureEvents = (events: Event[]) => {
    const now = new Date();
    
    return events
      .map(event => {
        // Try multiple date parsing methods
        let eventDate: Date;
        
        try {
          // Method 1: Direct parsing
          eventDate = new Date(event.startsAt);
          
          // Method 2: If invalid, try parsing different formats
          if (isNaN(eventDate.getTime())) {
            // Try parsing as YYYY-MM-DD HH:mm:ss format
            const parts = event.startsAt.split(' ');
            if (parts.length === 2) {
              const [datePart, timePart] = parts;
              const [year, month, day] = datePart.split('-');
              const [hour, minute, second] = timePart.split(':');
              eventDate = new Date(parseInt(year), parseInt(month) - 1, parseInt(day), parseInt(hour), parseInt(minute), parseInt(second) || 0);
            }
            
            // Method 3: Try DD.MM.YYYY HH:mm format (German format)
            if (isNaN(eventDate.getTime()) && event.startsAt.includes('.')) {
              const germanDateMatch = event.startsAt.match(/(\d{2})\.(\d{2})\.(\d{4})\s+(\d{2}):(\d{2})/);
              if (germanDateMatch) {
                const [, day, month, year, hour, minute] = germanDateMatch;
                eventDate = new Date(parseInt(year), parseInt(month) - 1, parseInt(day), parseInt(hour), parseInt(minute));
              }
            }
          }
          
          const isFuture = eventDate > now;
          const timeDiff = eventDate.getTime() - now.getTime();
          const daysDiff = Math.ceil(timeDiff / (1000 * 60 * 60 * 24));
          
          return {
            ...event,
            parsedDate: eventDate,
            isFuture,
            daysDiff
          };
        } catch (error) {
          console.error(`❌ Error parsing date for event "${event.title}":`, event.startsAt, error);
          return null;
        }
      })
      .filter(event => event && event.isFuture)
      .sort((a, b) => a!.parsedDate.getTime() - b!.parsedDate.getTime());
  };

  // Find the next upcoming event from all loaded events
  const findNextEvent = () => {
    const allEvents = [
      ...footballEvents,
      ...f1Events,
      ...nflEvents,
      ...nbaEvents,
      ...nhlEvents,
      ...mlbEvents,
      ...tennisEvents,
    ];

    if (allEvents.length === 0) {
      setNextEvent(null);
      return;
    }

    const upcomingEvents = filterFutureEvents(allEvents);

    if (upcomingEvents.length > 0) {
      const nextEvent = upcomingEvents[0]!;
      setNextEvent(nextEvent);
    } else {
      setNextEvent(null);
    }
  };

  // Load highlights for selected sport
  const loadHighlights = async () => {
    if (!selectedSport) return;
    
    setIsLoadingHighlights(true);
    try {
      const sportMapping: Record<string, string> = {
        football: 'Fußball',
        nfl: 'NFL',
        f1: 'F1',
      };

      // Get current values from state
      const currentTeam = localTeams.find(t => t.sport === selectedSport);
      
      // Add timeout to prevent hanging
      const timeoutPromise = new Promise<never>((_, reject) => {
        setTimeout(() => reject(new Error('Request timeout')), 15000); // 15 second timeout
      });
      
      const fetchPromise = highlightsApi.getHighlights(sportMapping[selectedSport], currentTeam?.teamName);
      const response = await Promise.race([fetchPromise, timeoutPromise]);
      
      let allHighlights = response.data.items || [];
      
      // Additional frontend filtering if needed (backend should handle most filtering now)
      if (currentTeam?.teamName && allHighlights.length > 0) {
        allHighlights = allHighlights.filter((highlight: Highlight) => {
          const searchText = (highlight.title + ' ' + (highlight.description || '')).toLowerCase();
          
          // Use the same team variations as backend
          const teamVariations = getTeamVariations(currentTeam.teamName);
          return teamVariations.some(variation => searchText.includes(variation));
        });
      }
      
      setHighlights(allHighlights);
    } catch (error) {
      console.error('Failed to load highlights:', error);
      setHighlights([]);
    } finally {
      setIsLoadingHighlights(false);
    }
  };

  // Get team name variations for better matching (same as backend)
  const getTeamVariations = (teamName: string): string[] => {
    const normalized = teamName.toLowerCase().trim();
    const variations: string[] = [normalized];
    
    const mappings: Record<string, string[]> = {
      'bayern munich': ['fc bayern', 'bayern münchen', 'fc bayern münchen', 'bayern', 'fc bayern münchen'],
      'borussia dortmund': ['bvb', 'borussia', 'bvb dortmund', 'dortmund'],
      'bayer leverkusen': ['bayer 04', 'leverkusen', 'bayer', 'werkself'],
      'max verstappen': ['verstappen', 'max'],
      'lewis hamilton': ['hamilton', 'lewis'],
      'charles leclerc': ['leclerc', 'charles'],
      'lando norris': ['norris', 'lando']
    };
    
    for (const [key, values] of Object.entries(mappings)) {
      if (normalized.includes(key)) {
        variations.push(...values);
        break;
      }
    }
    
    return variations;
  };

  // Load user teams and events on mount - with ref to prevent loops
  const lastTeamsRef = useRef<string>('');
  
  useEffect(() => {
    const teams = user?.selectedTeams || [];
    const teamsString = JSON.stringify(teams.sort((a, b) => a.teamName.localeCompare(b.teamName)));
    
    if (teams.length > 0) {
      // Always update local teams state
      setLocalTeams(teams);
      
      // Only load if teams actually changed OR if we don't have events yet
      const hasEvents = footballEvents.length > 0 || f1Events.length > 0 || nbaEvents.length > 0 || 
                       nflEvents.length > 0 || nhlEvents.length > 0 || mlbEvents.length > 0 || tennisEvents.length > 0;
      
      if (lastTeamsRef.current !== teamsString || !hasEvents) {
        lastTeamsRef.current = teamsString;
        
        // Auto-select first sport if not selected
        if (!selectedSport) {
          setSelectedSport(teams[0].sport as 'football' | 'nfl' | 'f1' | 'nba' | 'nhl' | 'mlb' | 'tennis');
        }
        
        // Load events for teams
        loadAllEvents(teams);
      }
    } else {
      lastTeamsRef.current = '';
      setLocalTeams([]);
      // No teams = stop loading immediately
      setIsLoading(false);
      setFootballEvents([]);
      setF1Events([]);
      setNflEvents([]);
      setNbaEvents([]);
      setNhlEvents([]);
      setMlbEvents([]);
      setTennisEvents([]);
    }
  }, [user?.selectedTeams]);

  // Load highlights when sport selection changes (but only if we have teams)
  useEffect(() => {
    if (selectedSport && localTeams.length > 0) {
      loadHighlights();
    }
  }, [selectedSport]);

  // Load teams from API when modal opens
  const loadTeamsFromApi = async () => {
    setIsLoadingTeams(true);
    try {
      const [nbaResponse, nhlResponse, mlbResponse] = await Promise.all([
        sportsApi.getNBATeams(),
        sportsApi.getNHLTeams(),
        sportsApi.getMLBTeams(),
      ]);

      if (nbaResponse.data.success && nbaResponse.data.teams) {
        setNbaTeamsFromApi(nbaResponse.data.teams);
      }
      if (nhlResponse.data.success && nhlResponse.data.teams) {
        setNhlTeamsFromApi(nhlResponse.data.teams);
      }
      if (mlbResponse.data.success && mlbResponse.data.teams) {
        setMlbTeamsFromApi(mlbResponse.data.teams);
      }
    } catch (error) {
      console.error('Failed to load teams from API:', error);
    } finally {
      setIsLoadingTeams(false);
    }
  };

  // Load teams when modal opens
  useEffect(() => {
    if (showTeamSelector && (nbaTeamsFromApi.length === 0 || nhlTeamsFromApi.length === 0 || mlbTeamsFromApi.length === 0)) {
      loadTeamsFromApi();
    }
  }, [showTeamSelector]);

  // Update next event when events change
  useEffect(() => {
    if (!isLoading) {
      findNextEvent();
    }
  }, [footballEvents, f1Events, nflEvents, nbaEvents, nhlEvents, mlbEvents, tennisEvents, isLoading]);

  // Force load events if we have teams but no events after 2 seconds
  useEffect(() => {
    if (localTeams.length > 0) {
      const hasEvents = footballEvents.length > 0 || f1Events.length > 0 || nbaEvents.length > 0 || 
                       nflEvents.length > 0 || nhlEvents.length > 0 || mlbEvents.length > 0 || tennisEvents.length > 0;
      
      if (!hasEvents && !isLoading) {
        const timer = setTimeout(() => {
          loadAllEvents(localTeams);
        }, 2000); // Wait 2 seconds then force load
        
        return () => clearTimeout(timer);
      }
    }
  }, [localTeams, footballEvents, f1Events, nbaEvents, nflEvents, nhlEvents, mlbEvents, tennisEvents, isLoading]);

  const handleAddTeam = async (sport: string, teamName: string, teamId?: string, leagueId?: number) => {
    if (!user) return;

    // Check if user already has a team and is not premium
    if (!user.isPremium && (user.selectedTeams?.length || 0) >= 1) {
      const confirmed = confirm('Premium erforderlich: Du kannst als kostenloser Nutzer nur ein Team auswählen. Möchtest du zu Premium upgraden?');
      if (confirmed) {
        setShowTeamSelector(false);
        window.location.href = '/premium';
      }
      return;
    }

    try {
      const newTeam = { sport: sport as 'football' | 'f1' | 'nfl' | 'nba' | 'nhl' | 'mlb' | 'tennis', teamName, teamId, leagueId };
      const updatedTeams = [...(user.selectedTeams || []), newTeam];
      
      await userApi.updateTeams(updatedTeams);
      setUser({ ...user, selectedTeams: updatedTeams });
      setLocalTeams(updatedTeams);
      setShowTeamSelector(false);
    } catch (error: any) {
      console.error('Failed to add team:', error);
      
      // Handle specific error cases
      if (error.response?.status === 403) {
        alert('Premium erforderlich: Du kannst als kostenloser Nutzer nur ein Team auswählen. Upgrade auf Premium für mehrere Teams!');
      } else if (error.response?.status === 400) {
        alert('Fehler beim Hinzufügen des Teams. Bitte versuche es erneut.');
      } else {
        alert('Ein Fehler ist aufgetreten. Bitte versuche es später erneut.');
      }
    }
  };

  const handleRemoveTeam = async (index: number) => {
    if (!user) return;

    try {
      const updatedTeams = user.selectedTeams?.filter((_, i) => i !== index) || [];
      await userApi.updateTeams(updatedTeams);
      setUser({ ...user, selectedTeams: updatedTeams });
      setLocalTeams(updatedTeams);
    } catch (error) {
      console.error('Failed to remove team:', error);
    }
  };

  const exportCalendar = async () => {
    try {
      await calendarApi.exportICS();
    } catch (error) {
      console.error('Failed to export calendar:', error);
    }
  };

  const getSportIcon = (sport: string) => {
    switch (sport) {
      case 'football': return '⚽';
      case 'nfl': return '🏈';
      case 'f1': return '🏎️';
      case 'nba': return '🏀';
      case 'nhl': return '🏒';
      case 'mlb': return '⚾';
      case 'tennis': return '🎾';
      default: return '🏆';
    }
  };

  const getSportColor = (sport: string) => {
    switch (sport) {
      case 'football': return 'from-emerald-500 to-green-600';
      case 'nfl': return 'from-orange-500 to-red-600';
      case 'f1': return 'from-red-500 to-pink-600';
      case 'nba': return 'from-orange-500 to-orange-600';
      case 'nhl': return 'from-blue-500 to-cyan-600';
      case 'mlb': return 'from-blue-600 to-indigo-600';
      case 'tennis': return 'from-green-600 to-teal-600';
      default: return 'from-blue-500 to-indigo-600';
    }
  };


  return (
    <div className="min-h-screen hero-gradient">
      {/* Hero Section */}
      <div className="relative overflow-hidden">
        {/* Logo-inspired geometric shapes */}
        <div className="absolute top-20 right-20 w-32 h-32 bg-cyan-500/10 rotate-45 rounded-lg animate-float"></div>
        <div className="absolute bottom-20 left-20 w-24 h-24 bg-lime-500/10 rotate-45 rounded-lg animate-float" style={{animationDelay: '1s'}}></div>
        <div className="absolute top-1/3 left-10 w-16 h-16 bg-orange-500/10 rotate-45 rounded-lg animate-float" style={{animationDelay: '2s'}}></div>
        
        <div className="relative max-w-7xl mx-auto px-4 sm:px-6 lg:px-8 py-16">
          <div className="text-center">
            <div className="relative group mx-auto mb-8">
              <div className="w-20 h-20 bg-white/20 backdrop-blur-sm rounded-3xl flex items-center justify-center mx-auto shadow-xl border border-cyan-400/30">
                <svg className="w-10 h-10 text-white" fill="none" stroke="currentColor" viewBox="0 0 24 24">
                  <path strokeLinecap="round" strokeLinejoin="round" strokeWidth={2} d="M8 7V3m8 4V3m-9 8h10M5 21h14a2 2 0 002-2V7a2 2 0 00-2-2H5a2 2 0 00-2 2v12a2 2 0 002 2z" />
                </svg>
              </div>
            </div>
            <h1 className="text-5xl font-bold heading-sport mb-6">
              {getCurrentLanguage() === 'de' ? 'DEIN SPORTKALENDAR' : 'YOUR SPORTS CALENDAR'}
            </h1>
            <p className="text-xl text-cyan-100 max-w-2xl mx-auto leading-relaxed">
              {getCurrentLanguage() === 'de' 
                ? 'Verwalte alle Spiele deiner Lieblingsteams, verfolge Live-Events und entdecke die besten Highlights'
                : 'Manage all games of your favorite teams, track live events and discover the best highlights'
              }
            </p>
          </div>
        </div>
      </div>

      <div className="max-w-7xl mx-auto px-4 sm:px-6 lg:px-8 -mt-8 relative z-10">
        <div className="grid grid-cols-1 lg:grid-cols-4 gap-8">
          
          {/* Left Sidebar */}
          <div className="lg:col-span-1 space-y-6">
            
            {/* Next Event Countdown */}
            {nextEvent && localTeams.length > 0 && (
              <EventCountdown
                eventTitle={nextEvent.title}
                eventDate={nextEvent.startsAt}
                sport={nextEvent.sport}
              />
            )}
            
            {/* Live Events - Flowing Design */}
            <div className="relative">
              <div className="absolute -inset-1 bg-gradient-to-r from-red-500 to-pink-600 rounded-3xl blur opacity-75"></div>
              <div className="relative bg-white dark:bg-gray-800 rounded-3xl shadow-2xl overflow-hidden">
                <div className="p-6">
                  <div className="flex items-center mb-4">
                    <div className="w-3 h-3 bg-red-500 rounded-full animate-pulse mr-3"></div>
                    <h2 className="text-xl font-bold text-gray-900 dark:text-white">{t('live')} Events</h2>
                  </div>
                  <div className="space-y-4">
                    <LiveData />
                  </div>
                  <p className="text-xs text-gray-500 dark:text-gray-400 mt-4 text-center">
{t('automaticUpdate')}
                  </p>
                </div>
              </div>
            </div>

            {/* Ad Banner */}
            <div className="relative">
              <SportsKalendarBanner />
            </div>

            {/* My Teams - Elegant Card */}
            <div className="relative group">
              <div className="absolute -inset-1 bg-gradient-to-r from-indigo-500 to-purple-600 rounded-3xl blur opacity-75 group-hover:opacity-100 transition duration-1000"></div>
              <div className="relative bg-white dark:bg-gray-800 rounded-3xl shadow-2xl overflow-hidden">
                <div className="p-6">
                  <div className="flex items-center justify-between mb-6">
                    <div className="flex items-center">
                      <div className="w-10 h-10 bg-gradient-to-r from-indigo-500 to-purple-600 rounded-2xl flex items-center justify-center mr-3">
                        <svg className="w-5 h-5 text-white" fill="none" stroke="currentColor" viewBox="0 0 24 24">
                          <path strokeLinecap="round" strokeLinejoin="round" strokeWidth={2} d="M17 20h5v-2a3 3 0 00-5.356-1.857M17 20H7m10 0v-2c0-.656-.126-1.283-.356-1.857M7 20H2v-2a3 3 0 015.356-1.857M7 20v-2c0-.656.126-1.283.356-1.857m0 0a5.002 5.002 0 019.288 0M15 7a3 3 0 11-6 0 3 3 0 016 0zm6 3a2 2 0 11-4 0 2 2 0 014 0zM7 10a2 2 0 11-4 0 2 2 0 014 0z" />
                        </svg>
                      </div>
                      <h2 className="text-xl font-bold text-gray-900 dark:text-white">{t('myTeams')}</h2>
                    </div>
            <button
                      onClick={exportCalendar}
                      className="p-2 bg-gradient-to-r from-indigo-500 to-purple-600 hover:from-indigo-600 hover:to-purple-700 rounded-xl text-white transition-all duration-200 transform hover:scale-105"
            >
                      <svg className="w-4 h-4" fill="none" stroke="currentColor" viewBox="0 0 24 24">
                        <path strokeLinecap="round" strokeLinejoin="round" strokeWidth={2} d="M8 7V3m8 4V3m-9 8h10M5 21h14a2 2 0 002-2V7a2 2 0 00-2-2H5a2 2 0 00-2 2v12a2 2 0 002 2z" />
                      </svg>
            </button>
        </div>

                  {localTeams.length === 0 ? (
                    <div className="text-center py-8">
                      <div className="w-16 h-16 bg-gray-100 dark:bg-gray-700 rounded-2xl flex items-center justify-center mx-auto mb-4">
                        <svg className="w-8 h-8 text-gray-400" fill="none" stroke="currentColor" viewBox="0 0 24 24">
                          <path strokeLinecap="round" strokeLinejoin="round" strokeWidth={2} d="M12 6v6m0 0v6m0-6h6m-6 0H6" />
                        </svg>
                      </div>
                      <p className="text-gray-500 dark:text-gray-400 mb-4">{t('noTeamsAdded')}</p>
                      <button
                        onClick={() => setShowTeamSelector(true)}
                        className="bg-gradient-to-r from-indigo-600 to-purple-600 hover:from-indigo-700 hover:to-purple-700 text-white font-semibold py-3 px-6 rounded-2xl transition-all duration-200 transform hover:scale-105 shadow-lg"
                      >
                        + {t('addTeam')}
                      </button>
                    </div>
                  ) : (
                    <div className="space-y-3">
                      {localTeams.map((team, index) => (
                        <div key={index} className="group/team flex items-center justify-between p-4 bg-gradient-to-r from-gray-50 to-gray-100 dark:from-gray-700/50 dark:to-gray-700 rounded-2xl hover:from-gray-100 hover:to-gray-200 dark:hover:from-gray-600 dark:hover:to-gray-600 transition-all duration-200">
                          <div className="flex items-center">
                            <div className="w-8 h-8 bg-gradient-to-r from-indigo-500 to-purple-600 rounded-xl flex items-center justify-center mr-3">
                              <span className="text-sm">{getSportIcon(team.sport)}</span>
                            </div>
              <div>
                              <p className="font-medium text-gray-900 dark:text-white">{team.teamName}</p>
                              <p className="text-xs text-gray-500 dark:text-gray-400 capitalize">{team.sport}</p>
                            </div>
              </div>
              <button
                onClick={() => handleRemoveTeam(index)}
                            className="opacity-0 group-hover/team:opacity-100 p-1 text-red-500 hover:text-red-700 dark:text-red-400 dark:hover:text-red-300 transition-all duration-200"
              >
                            <svg className="w-4 h-4" fill="none" stroke="currentColor" viewBox="0 0 24 24">
                              <path strokeLinecap="round" strokeLinejoin="round" strokeWidth={2} d="M6 18L18 6M6 6l12 12" />
                            </svg>
              </button>
            </div>
          ))}

          <button
            onClick={() => setShowTeamSelector(true)}
                        className="w-full bg-gradient-to-r from-indigo-600 to-purple-600 hover:from-indigo-700 hover:to-purple-700 text-white font-semibold py-3 px-6 rounded-2xl transition-all duration-200 transform hover:scale-105 shadow-lg"
          >
            + {t('addTeam')}
          </button>
                    </div>
                  )}
                </div>
              </div>
            </div>
            </div>

          {/* Main Content */}
          <div className="lg:col-span-3 space-y-8">
            
            {/* Sport Selection - Floating Pills */}
            {localTeams.length > 0 && (
              <div className="flex flex-wrap gap-3 justify-center lg:justify-start">
                {['football', 'f1', 'nfl', 'nba', 'nhl', 'mlb', 'tennis'].map((sport) => {
                  const hasTeams = localTeams.some(t => t.sport === sport);
                  if (!hasTeams) return null;
                  
                  const sportNames: Record<string, string> = {
                    'football': t('football'),
                    'f1': t('formula1'),
                    'nfl': t('nfl'),
                    'nba': t('nba'),
                    'nhl': t('nhl'),
                    'mlb': t('mlb'),
                    'tennis': t('tennis')
                  };
                  
                  return (
                    <button
                      key={sport}
                      onClick={() => setSelectedSport(sport as 'football' | 'f1' | 'nfl' | 'nba' | 'nhl' | 'mlb' | 'tennis')}
                      className={`group relative px-6 py-3 rounded-2xl font-semibold transition-all duration-300 transform hover:scale-105 ${
                        selectedSport === sport
                          ? `bg-gradient-to-r ${getSportColor(sport)} text-white shadow-xl`
                          : 'bg-white/80 dark:bg-gray-800/80 text-gray-700 dark:text-gray-300 hover:bg-white dark:hover:bg-gray-800 shadow-lg backdrop-blur-sm'
                      }`}
                    >
                      <span className="text-lg mr-2">{getSportIcon(sport)}</span>
                      {sportNames[sport]}
                      {selectedSport === sport && (
                        <div className="absolute -inset-1 bg-gradient-to-r from-white/20 to-white/10 rounded-2xl blur opacity-75"></div>
                      )}
                    </button>
                  );
                })}
              </div>
            )}

            {/* Events Section - Flowing Layout */}
            {selectedSport && (
              <div className="relative group">
                <div className="absolute -inset-1 bg-gradient-to-r from-emerald-500 to-green-600 rounded-3xl blur opacity-75 group-hover:opacity-100 transition duration-1000"></div>
                <div className="relative bg-white dark:bg-gray-800 rounded-3xl shadow-2xl overflow-hidden">
                  <div className="p-8">
                    <div className="flex items-center mb-6">
                      <div className="w-12 h-12 bg-gradient-to-r from-emerald-500 to-green-600 rounded-2xl flex items-center justify-center mr-4">
                        <span className="text-xl">{getSportIcon(selectedSport)}</span>
                      </div>
              <div>
                        <h2 className="text-2xl font-bold text-gray-900 dark:text-white">
                          {(() => {
                            const sportNames: Record<string, string> = {
                              'football': `${t('football')} Events`,
                              'f1': `${t('formula1')} Events`,
                              'nfl': `${t('nfl')} Events`,
                              'nba': `${t('nba')} Events`,
                              'nhl': `${t('nhl')} Events`,
                              'mlb': `${t('mlb')} Events`,
                              'tennis': `${t('tennis')} Events`
                            };
                            return sportNames[selectedSport] || `${selectedSport.toUpperCase()} Events`;
                          })()}
                        </h2>
                        <p className="text-gray-600 dark:text-gray-400">
                          {(() => {
                            const events = selectedSport === 'football' ? footballEvents : 
                                         selectedSport === 'f1' ? f1Events : 
                                         selectedSport === 'nfl' ? nflEvents :
                                         selectedSport === 'nba' ? nbaEvents :
                                         selectedSport === 'nhl' ? nhlEvents :
                                         selectedSport === 'mlb' ? mlbEvents :
                                         selectedSport === 'tennis' ? tennisEvents : [];
<<<<<<< HEAD
                            return `${events.length} ${events.length === 1 ? 'Event' : 'Events'}`;
=======
                            const futureEvents = filterFutureEvents(events);
                            return `${futureEvents.length} ${t('upcomingGames')}`;
>>>>>>> 2ea9f998
                          })()}
                        </p>
                      </div>
              </div>
                    
                    <div className="space-y-4">
                      {isLoading ? (
                        <div className="text-center py-12">
                          <div className="inline-block animate-spin rounded-full h-12 w-12 border-b-2 border-emerald-600"></div>
                          <p className="mt-4 text-gray-500 dark:text-gray-400">{t('loadingEvents')}</p>
            </div>
                      ) : (() => {
                        const events = selectedSport === 'football' ? footballEvents : 
                                     selectedSport === 'f1' ? f1Events : 
                                     selectedSport === 'nfl' ? nflEvents :
                                     selectedSport === 'nba' ? nbaEvents :
                                     selectedSport === 'nhl' ? nhlEvents :
                                     selectedSport === 'mlb' ? mlbEvents :
                                     selectedSport === 'tennis' ? tennisEvents : [];
                        
<<<<<<< HEAD
                        // For now, show all events regardless of date to avoid blocking NBA preseason games
                        // TODO: Implement proper future/past event filtering when API provides future events
                        
                        if (events.length === 0) {
=======
                        const futureEvents = filterFutureEvents(events);
                        
                        if (futureEvents.length === 0) {
>>>>>>> 2ea9f998
                          return (
                            <div className="text-center py-12">
                              <div className="w-20 h-20 bg-gray-100 dark:bg-gray-700 rounded-3xl flex items-center justify-center mx-auto mb-6">
                                <svg className="w-10 h-10 text-gray-400" fill="none" stroke="currentColor" viewBox="0 0 24 24">
                                  <path strokeLinecap="round" strokeLinejoin="round" strokeWidth={2} d="M8 7V3m8 4V3m-9 8h10M5 21h14a2 2 0 002-2V7a2 2 0 00-2-2H5a2 2 0 00-2 2v12a2 2 0 002 2z" />
                                </svg>
          </div>
                              <p className="text-gray-500 dark:text-gray-400">{t('noEventsAvailable')}</p>
      </div>
                          );
                        }
                        
<<<<<<< HEAD
                        return events.slice(0, 5).map((event) => {
                          // Check if event is in the future for styling
                          const eventDate = new Date(event.startsAt);
                          const isFuture = eventDate > new Date();
                          
                          return (
                          <div key={event.id} className="group/event flex items-center justify-between p-6 bg-gradient-to-r from-gray-50 to-gray-100 dark:from-gray-700/50 dark:to-gray-700 rounded-2xl hover:from-gray-100 hover:to-gray-200 dark:hover:from-gray-600 dark:hover:to-gray-600 transition-all duration-200 transform hover:scale-[1.02]">
                            <div className="flex items-center">
                              <div className="w-10 h-10 bg-gradient-to-r from-emerald-500 to-green-600 rounded-2xl flex items-center justify-center mr-4">
                                <span className="text-lg">{getSportIcon(selectedSport)}</span>
                              </div>
                              <div>
                                <p className="font-semibold text-gray-900 dark:text-white">{event.title}</p>
                                <p className="text-sm text-gray-600 dark:text-gray-400">
                                  {format(new Date(event.startsAt), 'dd.MM.yyyy HH:mm')} Uhr
                                  {!isFuture && <span className="ml-2 text-xs text-orange-500">(Beendet)</span>}
                                </p>
                              </div>
                            </div>
                            <div className="opacity-0 group-hover/event:opacity-100 transition-opacity duration-200">
                              <svg className="w-5 h-5 text-gray-400" fill="none" stroke="currentColor" viewBox="0 0 24 24">
                                <path strokeLinecap="round" strokeLinejoin="round" strokeWidth={2} d="M9 5l7 7-7 7" />
                              </svg>
                            </div>
                          </div>
=======
                        return futureEvents.slice(0, 5).map((event) => {
                          if (!event) return null;
                          return (
                            <div key={event.id} className="group/event flex items-center justify-between p-6 bg-gradient-to-r from-gray-50 to-gray-100 dark:from-gray-700/50 dark:to-gray-700 rounded-2xl hover:from-gray-100 hover:to-gray-200 dark:hover:from-gray-600 dark:hover:to-gray-600 transition-all duration-200 transform hover:scale-[1.02]">
                              <div className="flex items-center">
                                <div className="w-10 h-10 bg-gradient-to-r from-emerald-500 to-green-600 rounded-2xl flex items-center justify-center mr-4">
                                  <span className="text-lg">{getSportIcon(selectedSport)}</span>
                                </div>
                                <div>
                                  <p className="font-semibold text-gray-900 dark:text-white">{event.title}</p>
                  <p className="text-sm text-gray-600 dark:text-gray-400">
                                      {format(event.parsedDate || new Date(event.startsAt), 'dd.MM.yyyy HH:mm')} Uhr
                  </p>
                </div>
                              </div>
                              <div className="opacity-0 group-hover/event:opacity-100 transition-opacity duration-200">
                                <svg className="w-5 h-5 text-gray-400" fill="none" stroke="currentColor" viewBox="0 0 24 24">
                                  <path strokeLinecap="round" strokeLinejoin="round" strokeWidth={2} d="M9 5l7 7-7 7" />
                                </svg>
                              </div>
                        </div>
>>>>>>> 2ea9f998
                          );
                        });
                      })()}
                    </div>
                  </div>
            </div>
          </div>
        )}

            {/* Highlights Section - Modern Grid */}
            {selectedSport && (
              <div className="relative group">
                <div className="absolute -inset-1 bg-gradient-to-r from-purple-500 to-pink-600 rounded-3xl blur opacity-75 group-hover:opacity-100 transition duration-1000"></div>
                <div className="relative bg-white dark:bg-gray-800 rounded-3xl shadow-2xl overflow-hidden">
                  <div className="p-8">
                    <div className="flex items-center mb-6">
                      <div className="w-12 h-12 bg-gradient-to-r from-purple-500 to-pink-600 rounded-2xl flex items-center justify-center mr-4">
                        <svg className="w-6 h-6 text-white" fill="none" stroke="currentColor" viewBox="0 0 24 24">
                          <path strokeLinecap="round" strokeLinejoin="round" strokeWidth={2} d="M15 10l4.553-2.276A1 1 0 0121 8.618v6.764a1 1 0 01-1.447.894L15 14M5 18h8a2 2 0 002-2V8a2 2 0 00-2-2H5a2 2 0 00-2 2v8a2 2 0 002 2z" />
                        </svg>
                      </div>
                      <div>
                        <h2 className="text-2xl font-bold text-gray-900 dark:text-white">{t('highlightsNews')}</h2>
                        <p className="text-gray-600 dark:text-gray-400">{t('currentHighlights')}</p>
                      </div>
                    </div>
                    
                    {isLoadingHighlights ? (
                      <div className="text-center py-12">
                        <div className="inline-block animate-spin rounded-full h-12 w-12 border-b-2 border-purple-600"></div>
                        <p className="mt-4 text-gray-500 dark:text-gray-400">{t('loading')}</p>
                      </div>
                    ) : highlights.length === 0 ? (
                      <div className="text-center py-12">
                        <div className="w-20 h-20 bg-gray-100 dark:bg-gray-700 rounded-3xl flex items-center justify-center mx-auto mb-6">
                          <svg className="w-10 h-10 text-gray-400" fill="none" stroke="currentColor" viewBox="0 0 24 24">
                            <path strokeLinecap="round" strokeLinejoin="round" strokeWidth={2} d="M15 10l4.553-2.276A1 1 0 0121 8.618v6.764a1 1 0 01-1.447.894L15 14M5 18h8a2 2 0 002-2V8a2 2 0 00-2-2H5a2 2 0 00-2 2v8a2 2 0 002 2z" />
                          </svg>
                        </div>
                        <p className="text-gray-500 dark:text-gray-400">{t('noEventsAvailable')}</p>
            </div>
                    ) : (
                      <div className="grid grid-cols-1 md:grid-cols-2 gap-6">
                        {highlights.slice(0, 4).map((highlight) => (
                          <a
                            key={highlight.id}
                            href={highlight.url}
                            target="_blank"
                            rel="noopener noreferrer"
                            className="group/highlight block p-6 bg-gradient-to-br from-gray-50 to-gray-100 dark:from-gray-700/50 dark:to-gray-700 rounded-2xl hover:from-gray-100 hover:to-gray-200 dark:hover:from-gray-600 dark:hover:to-gray-600 transition-all duration-300 transform hover:scale-105 shadow-lg hover:shadow-xl"
                          >
                            {highlight.thumbnail && (
                              <div className="aspect-video bg-gray-200 dark:bg-gray-600 rounded-xl mb-4 overflow-hidden">
                                <img
                                  src={highlight.thumbnail}
                                  alt={highlight.title}
                                  className="w-full h-full object-cover group-hover/highlight:scale-110 transition-transform duration-500"
                                />
                              </div>
                            )}
                            <h3 className="font-semibold text-gray-900 dark:text-white mb-2 line-clamp-2 group-hover/highlight:text-purple-600 dark:group-hover/highlight:text-purple-400 transition-colors">
                              {highlight.title}
                            </h3>
                            {highlight.description && (
                              <p className="text-sm text-gray-600 dark:text-gray-400 mb-3 line-clamp-2">
                                {highlight.description}
                              </p>
                            )}
                            <div className="flex items-center justify-between text-xs text-gray-500 dark:text-gray-400">
                              <span>{format(new Date(highlight.createdAt), 'dd.MM.yyyy')}</span>
                              {highlight.views && (
                                <span className="flex items-center">
                                  <svg className="w-4 h-4 mr-1" fill="currentColor" viewBox="0 0 20 20">
                                    <path d="M10 12a2 2 0 100-4 2 2 0 000 4z" />
                                    <path fillRule="evenodd" d="M.458 10C1.732 5.943 5.522 3 10 3s8.268 2.943 9.542 7c-1.274 4.057-5.064 7-9.542 7S1.732 14.057.458 10zM14 10a4 4 0 11-8 0 4 4 0 018 0z" clipRule="evenodd" />
                                  </svg>
                                  {highlight.views >= 1000000 ? `${(highlight.views / 1000000).toFixed(1)}M` :
                                   highlight.views >= 1000 ? `${(highlight.views / 1000).toFixed(1)}K` :
                                   highlight.views.toString()}
                                </span>
                              )}
                            </div>
                          </a>
                        ))}
                      </div>
                    )}
                      </div>
                    </div>
                  </div>
            )}

            {/* Ad Square */}
            <div className="relative">
              <SportsKalendarSquare />
            </div>
          </div>
            </div>
          </div>

      {/* Team Selector Modal */}
      {showTeamSelector && (
        <div className="fixed inset-0 bg-black/60 backdrop-blur-sm flex items-center justify-center p-4 z-50">
          <div className="bg-white dark:bg-gray-900 rounded-3xl shadow-2xl w-full max-w-6xl max-h-[90vh] overflow-hidden border border-gray-200 dark:border-gray-700">
            {/* Header */}
            <div className="bg-gradient-to-r from-indigo-600 via-purple-600 to-pink-600 p-6 text-white relative overflow-hidden">
              <div className="absolute inset-0 bg-black/10"></div>
              <div className="relative flex items-center justify-between">
                <div className="flex items-center space-x-3">
                  <div className="w-12 h-12 bg-white/20 backdrop-blur-sm rounded-2xl flex items-center justify-center">
                    <svg className="w-6 h-6 text-white" fill="none" stroke="currentColor" viewBox="0 0 24 24">
                      <path strokeLinecap="round" strokeLinejoin="round" strokeWidth={2} d="M12 6v6m0 0v6m0-6h6m-6 0H6" />
                    </svg>
                  </div>
                  <div>
                    <h2 className="text-3xl font-bold">Team hinzufügen</h2>
                    <p className="text-white/80 text-sm">Wähle deine Lieblings-Teams aus</p>
                  </div>
                </div>
                <button
                  onClick={() => setShowTeamSelector(false)}
                  className="text-white/80 hover:text-white transition-colors p-2 hover:bg-white/10 rounded-xl"
                >
                  <svg className="w-6 h-6" fill="none" stroke="currentColor" viewBox="0 0 24 24">
                    <path strokeLinecap="round" strokeLinejoin="round" strokeWidth={2} d="M6 18L18 6M6 6l12 12" />
                  </svg>
                </button>
              </div>
            </div>

            {/* Sport Tabs */}
            <div className="border-b border-gray-200 dark:border-gray-700 bg-gray-50 dark:bg-gray-800">
              <div className="flex overflow-x-auto">
                {[
                  { id: 'football', name: 'Fußball', icon: '⚽', color: 'from-green-500 to-emerald-600' },
                  { id: 'nfl', name: 'NFL', icon: '🏈', color: 'from-orange-500 to-red-600' },
                  { id: 'f1', name: 'Formel 1', icon: '🏎️', color: 'from-red-500 to-pink-600' },
                  { id: 'nba', name: 'NBA', icon: '🏀', color: 'from-orange-500 to-orange-600' },
                  { id: 'nhl', name: 'NHL', icon: '🏒', color: 'from-blue-500 to-cyan-600' },
                  { id: 'mlb', name: 'MLB', icon: '⚾', color: 'from-blue-600 to-indigo-600' },
                  { id: 'tennis', name: 'Tennis', icon: '🎾', color: 'from-green-600 to-teal-600' }
                ].map((sport) => (
                  <button
                    key={sport.id}
                    onClick={() => setSelectedSportTab(sport.id as any)}
                    className={`flex items-center space-x-2 px-6 py-4 text-sm font-medium whitespace-nowrap transition-all duration-200 border-b-2 ${
                      selectedSportTab === sport.id
                        ? 'border-indigo-500 text-indigo-600 dark:text-indigo-400 bg-white dark:bg-gray-900'
                        : 'border-transparent text-gray-500 dark:text-gray-400 hover:text-gray-700 dark:hover:text-gray-300 hover:bg-white/50 dark:hover:bg-gray-700/50'
                    }`}
                  >
                    <span className="text-lg">{sport.icon}</span>
                    <span>{sport.name}</span>
                  </button>
                ))}
              </div>
            </div>

            {/* Content */}
            <div className="p-6 max-h-[60vh] overflow-y-auto">
              {selectedSportTab === 'football' && (
                <div className="space-y-6">
                  <div className="text-center mb-6">
                    <div className="w-16 h-16 bg-gradient-to-r from-green-500 to-emerald-600 rounded-2xl flex items-center justify-center mx-auto mb-3">
                      <span className="text-3xl">⚽</span>
                    </div>
                    <h3 className="text-2xl font-bold text-gray-900 dark:text-white mb-2">Fußball Teams</h3>
                    <p className="text-gray-600 dark:text-gray-400">Wähle aus den wichtigsten Ligen</p>
                  </div>
                  
                  <div className="grid grid-cols-1 lg:grid-cols-2 gap-6">
                    {FOOTBALL_LEAGUES.map((league) => (
                      <div key={league.id} className="bg-gray-50 dark:bg-gray-800 rounded-2xl p-4 border border-gray-200 dark:border-gray-700">
                        <h4 className="text-lg font-semibold text-gray-900 dark:text-white mb-4 flex items-center">
                          <div className="w-2 h-2 bg-indigo-500 rounded-full mr-3"></div>
                          {league.name}
                          <span className="ml-auto text-xs text-gray-500 dark:text-gray-400 bg-gray-200 dark:bg-gray-700 px-2 py-1 rounded-full">
                            {FOOTBALL_TEAMS[league.id]?.length || 0} Teams
                          </span>
                        </h4>
                        <div className="grid grid-cols-1 gap-2">
                          {FOOTBALL_TEAMS[league.id]?.map((team: any) => (
                            <button
                              key={team.id}
                              onClick={() => handleAddTeam('football', team.name, team.id, league.id)}
                              disabled={localTeams.some(t => t.teamName === team.name)}
                              className="w-full text-left px-4 py-3 text-sm rounded-xl hover:bg-white dark:hover:bg-gray-700 disabled:opacity-50 disabled:cursor-not-allowed transition-all duration-200 border border-transparent hover:border-indigo-200 dark:hover:border-indigo-800 hover:shadow-sm"
                            >
                              <div className="flex items-center justify-between">
                                <span className="font-medium text-gray-900 dark:text-white">{team.name}</span>
                                {localTeams.some(t => t.teamName === team.name) && (
                                  <div className="flex items-center text-green-600 dark:text-green-400">
                                    <svg className="w-4 h-4" fill="currentColor" viewBox="0 0 20 20">
                                      <path fillRule="evenodd" d="M16.707 5.293a1 1 0 010 1.414l-8 8a1 1 0 01-1.414 0l-4-4a1 1 0 011.414-1.414L8 12.586l7.293-7.293a1 1 0 011.414 0z" clipRule="evenodd" />
                                    </svg>
                                  </div>
                                )}
                              </div>
                            </button>
                          ))}
                        </div>
                      </div>
                    ))}
                  </div>
                </div>
              )}

              {selectedSportTab === 'nfl' && (
                <div className="space-y-6">
                  <div className="text-center mb-6">
                    <div className="w-16 h-16 bg-gradient-to-r from-orange-500 to-red-600 rounded-2xl flex items-center justify-center mx-auto mb-3">
                      <span className="text-3xl">🏈</span>
                    </div>
                    <h3 className="text-2xl font-bold text-gray-900 dark:text-white mb-2">NFL Teams</h3>
                    <p className="text-gray-600 dark:text-gray-400">Alle 32 NFL Teams</p>
                  </div>
                  
                  <div className="grid grid-cols-2 md:grid-cols-3 lg:grid-cols-4 gap-3">
                    {NFL_TEAMS.map((team) => (
                      <button
                        key={team.id}
                        onClick={() => handleAddTeam('nfl', team.name, team.id)}
                        disabled={localTeams.some(t => t.teamName === team.name)}
                        className="relative p-4 rounded-xl hover:bg-gray-100 dark:hover:bg-gray-800 disabled:opacity-50 disabled:cursor-not-allowed transition-all duration-200 border border-gray-200 dark:border-gray-700 hover:border-orange-300 dark:hover:border-orange-600 hover:shadow-md group"
                      >
                        <div className="flex flex-col items-center text-center">
                          <div className="w-10 h-10 bg-gradient-to-r from-orange-500 to-red-600 rounded-xl flex items-center justify-center mb-2 group-hover:scale-110 transition-transform">
                            <span className="text-lg">🏈</span>
                          </div>
                          <span className="text-sm font-medium text-gray-900 dark:text-white leading-tight">{team.name}</span>
                          <span className="text-xs text-gray-500 dark:text-gray-400 mt-1">{team.division}</span>
                        </div>
                        {localTeams.some(t => t.teamName === team.name) && (
                          <div className="absolute top-2 right-2 w-6 h-6 bg-green-500 rounded-full flex items-center justify-center">
                            <svg className="w-3 h-3 text-white" fill="currentColor" viewBox="0 0 20 20">
                              <path fillRule="evenodd" d="M16.707 5.293a1 1 0 010 1.414l-8 8a1 1 0 01-1.414 0l-4-4a1 1 0 011.414-1.414L8 12.586l7.293-7.293a1 1 0 011.414 0z" clipRule="evenodd" />
                            </svg>
                          </div>
                        )}
                      </button>
                    ))}
                  </div>
                </div>
              )}

              {selectedSportTab === 'f1' && (
                <div className="space-y-6">
                  <div className="text-center mb-6">
                    <div className="w-16 h-16 bg-gradient-to-r from-red-500 to-pink-600 rounded-2xl flex items-center justify-center mx-auto mb-3">
                      <span className="text-3xl">🏎️</span>
                    </div>
                    <h3 className="text-2xl font-bold text-gray-900 dark:text-white mb-2">Formel 1 Fahrer</h3>
                    <p className="text-gray-600 dark:text-gray-400">Alle F1 Fahrer der aktuellen Saison</p>
                  </div>
                  
                  <div className="grid grid-cols-2 md:grid-cols-3 lg:grid-cols-4 gap-3">
                    {F1_DRIVERS.map((driver) => (
                      <button
                        key={driver.id}
                        onClick={() => handleAddTeam('f1', driver.name, driver.id)}
                        disabled={localTeams.some(t => t.teamName === driver.name)}
                        className="relative p-4 rounded-xl hover:bg-gray-100 dark:hover:bg-gray-800 disabled:opacity-50 disabled:cursor-not-allowed transition-all duration-200 border border-gray-200 dark:border-gray-700 hover:border-red-300 dark:hover:border-red-600 hover:shadow-md group"
                      >
                        <div className="flex flex-col items-center text-center">
                          <div className="w-10 h-10 bg-gradient-to-r from-red-500 to-pink-600 rounded-xl flex items-center justify-center mb-2 group-hover:scale-110 transition-transform">
                            <span className="text-lg">🏎️</span>
                          </div>
                          <span className="text-sm font-medium text-gray-900 dark:text-white leading-tight">{driver.name}</span>
                          <span className="text-xs text-gray-500 dark:text-gray-400 mt-1">{driver.team}</span>
                        </div>
                        {localTeams.some(t => t.teamName === driver.name) && (
                          <div className="absolute top-2 right-2 w-6 h-6 bg-green-500 rounded-full flex items-center justify-center">
                            <svg className="w-3 h-3 text-white" fill="currentColor" viewBox="0 0 20 20">
                              <path fillRule="evenodd" d="M16.707 5.293a1 1 0 010 1.414l-8 8a1 1 0 01-1.414 0l-4-4a1 1 0 011.414-1.414L8 12.586l7.293-7.293a1 1 0 011.414 0z" clipRule="evenodd" />
                            </svg>
                          </div>
                        )}
                      </button>
                    ))}
                  </div>
                </div>
              )}

              {selectedSportTab === 'nba' && (
                <div className="space-y-6">
                  <div className="text-center mb-6">
                    <div className="w-16 h-16 bg-gradient-to-r from-orange-500 to-orange-600 rounded-2xl flex items-center justify-center mx-auto mb-3">
                      <span className="text-3xl">🏀</span>
                    </div>
                    <h3 className="text-2xl font-bold text-gray-900 dark:text-white mb-2">NBA Teams</h3>
                    <p className="text-gray-600 dark:text-gray-400">Alle 30 NBA Teams</p>
                  </div>
                  
                  {isLoadingTeams ? (
                    <div className="text-center py-12">
                      <div className="inline-block animate-spin rounded-full h-12 w-12 border-b-2 border-orange-600"></div>
                      <p className="mt-4 text-gray-500 dark:text-gray-400">Teams werden geladen...</p>
                    </div>
                  ) : (
                    <div className="grid grid-cols-2 md:grid-cols-3 lg:grid-cols-4 gap-3">
                      {(nbaTeamsFromApi.length > 0 ? nbaTeamsFromApi : NBA_TEAMS).map((team) => {
                        const teamName = team.name;
                        const teamId = team.id;
                        const teamBadge = 'badge' in team ? team.badge : undefined;
                        const teamLogo = 'logo' in team ? team.logo : undefined;
                        const teamDivision = team.division;
                        
                        return (
                          <button
                            key={teamId}
                            onClick={() => handleAddTeam('nba', teamName, teamId)}
                            disabled={localTeams.some(t => t.teamName === teamName)}
                            className="relative p-4 rounded-xl hover:bg-gray-100 dark:hover:bg-gray-800 disabled:opacity-50 disabled:cursor-not-allowed transition-all duration-200 border border-gray-200 dark:border-gray-700 hover:border-orange-300 dark:hover:border-orange-600 hover:shadow-md group"
                          >
                            <div className="flex flex-col items-center text-center">
                              {(teamBadge || teamLogo) ? (
                                <div className="w-16 h-16 flex items-center justify-center mb-2 group-hover:scale-110 transition-transform">
                                  <img 
                                    src={teamBadge || teamLogo} 
                                    alt={teamName}
                                    className="w-full h-full object-contain"
                                    onError={(e) => {
                                      // Fallback to emoji icon if image fails to load
                                      e.currentTarget.style.display = 'none';
                                      e.currentTarget.parentElement!.innerHTML = '<span class="text-2xl">🏀</span>';
                                    }}
                                  />
                                </div>
                              ) : (
                                <div className="w-10 h-10 bg-gradient-to-r from-orange-500 to-orange-600 rounded-xl flex items-center justify-center mb-2 group-hover:scale-110 transition-transform">
                                  <span className="text-lg">🏀</span>
                                </div>
                              )}
                              <span className="text-sm font-medium text-gray-900 dark:text-white leading-tight">{teamName}</span>
                              {teamDivision && (
                                <span className="text-xs text-gray-500 dark:text-gray-400 mt-1">{teamDivision}</span>
                              )}
                            </div>
                            {localTeams.some(t => t.teamName === teamName) && (
                              <div className="absolute top-2 right-2 w-6 h-6 bg-green-500 rounded-full flex items-center justify-center">
                                <svg className="w-3 h-3 text-white" fill="currentColor" viewBox="0 0 20 20">
                                  <path fillRule="evenodd" d="M16.707 5.293a1 1 0 010 1.414l-8 8a1 1 0 01-1.414 0l-4-4a1 1 0 011.414-1.414L8 12.586l7.293-7.293a1 1 0 011.414 0z" clipRule="evenodd" />
                                </svg>
                              </div>
                            )}
                          </button>
                        );
                      })}
                    </div>
                  )}
                </div>
              )}

              {selectedSportTab === 'nhl' && (
                <div className="space-y-6">
                  <div className="text-center mb-6">
                    <div className="w-16 h-16 bg-gradient-to-r from-blue-500 to-cyan-600 rounded-2xl flex items-center justify-center mx-auto mb-3">
                      <span className="text-3xl">🏒</span>
                    </div>
                    <h3 className="text-2xl font-bold text-gray-900 dark:text-white mb-2">NHL Teams</h3>
                    <p className="text-gray-600 dark:text-gray-400">Alle 32 NHL Teams</p>
                  </div>
                  
                  {isLoadingTeams ? (
                    <div className="text-center py-12">
                      <div className="inline-block animate-spin rounded-full h-12 w-12 border-b-2 border-blue-600"></div>
                      <p className="mt-4 text-gray-500 dark:text-gray-400">Teams werden geladen...</p>
                    </div>
                  ) : (
                    <div className="grid grid-cols-2 md:grid-cols-3 lg:grid-cols-4 gap-3">
                      {(nhlTeamsFromApi.length > 0 ? nhlTeamsFromApi : NHL_TEAMS).map((team) => {
                        const teamName = team.name;
                        const teamId = team.id;
                        const teamBadge = 'badge' in team ? team.badge : undefined;
                        const teamLogo = 'logo' in team ? team.logo : undefined;
                        const teamDivision = team.division;
                        
                        return (
                          <button
                            key={teamId}
                            onClick={() => handleAddTeam('nhl', teamName, teamId)}
                            disabled={localTeams.some(t => t.teamName === teamName)}
                            className="relative p-4 rounded-xl hover:bg-gray-100 dark:hover:bg-gray-800 disabled:opacity-50 disabled:cursor-not-allowed transition-all duration-200 border border-gray-200 dark:border-gray-700 hover:border-blue-300 dark:hover:border-blue-600 hover:shadow-md group"
                          >
                            <div className="flex flex-col items-center text-center">
                              {(teamBadge || teamLogo) ? (
                                <div className="w-16 h-16 flex items-center justify-center mb-2 group-hover:scale-110 transition-transform">
                                  <img 
                                    src={teamBadge || teamLogo} 
                                    alt={teamName}
                                    className="w-full h-full object-contain"
                                    onError={(e) => {
                                      // Fallback to emoji icon if image fails to load
                                      e.currentTarget.style.display = 'none';
                                      e.currentTarget.parentElement!.innerHTML = '<span class="text-2xl">🏒</span>';
                                    }}
                                  />
                                </div>
                              ) : (
                                <div className="w-10 h-10 bg-gradient-to-r from-blue-500 to-cyan-600 rounded-xl flex items-center justify-center mb-2 group-hover:scale-110 transition-transform">
                                  <span className="text-lg">🏒</span>
                                </div>
                              )}
                              <span className="text-sm font-medium text-gray-900 dark:text-white leading-tight">{teamName}</span>
                              {teamDivision && (
                                <span className="text-xs text-gray-500 dark:text-gray-400 mt-1">{teamDivision}</span>
                              )}
                            </div>
                            {localTeams.some(t => t.teamName === teamName) && (
                              <div className="absolute top-2 right-2 w-6 h-6 bg-green-500 rounded-full flex items-center justify-center">
                                <svg className="w-3 h-3 text-white" fill="currentColor" viewBox="0 0 20 20">
                                  <path fillRule="evenodd" d="M16.707 5.293a1 1 0 010 1.414l-8 8a1 1 0 01-1.414 0l-4-4a1 1 0 011.414-1.414L8 12.586l7.293-7.293a1 1 0 011.414 0z" clipRule="evenodd" />
                                </svg>
                              </div>
                            )}
                          </button>
                        );
                      })}
                    </div>
                  )}
                </div>
              )}

              {selectedSportTab === 'mlb' && (
                <div className="space-y-6">
                  <div className="text-center mb-6">
                    <div className="w-16 h-16 bg-gradient-to-r from-blue-600 to-indigo-600 rounded-2xl flex items-center justify-center mx-auto mb-3">
                      <span className="text-3xl">⚾</span>
                    </div>
                    <h3 className="text-2xl font-bold text-gray-900 dark:text-white mb-2">MLB Teams</h3>
                    <p className="text-gray-600 dark:text-gray-400">Alle 30 MLB Teams</p>
                  </div>
                  
                  {isLoadingTeams ? (
                    <div className="text-center py-12">
                      <div className="inline-block animate-spin rounded-full h-12 w-12 border-b-2 border-blue-600"></div>
                      <p className="mt-4 text-gray-500 dark:text-gray-400">Teams werden geladen...</p>
                    </div>
                  ) : (
                    <div className="grid grid-cols-2 md:grid-cols-3 lg:grid-cols-4 gap-3">
                      {(mlbTeamsFromApi.length > 0 ? mlbTeamsFromApi : MLB_TEAMS).map((team) => {
                        const teamName = team.name;
                        const teamId = team.id;
                        const teamBadge = 'badge' in team ? team.badge : undefined;
                        const teamLogo = 'logo' in team ? team.logo : undefined;
                        const teamDivision = 'division' in team ? team.division : undefined;
                        
                        return (
                          <button
                            key={teamId}
                            onClick={() => handleAddTeam('mlb', teamName, teamId)}
                            disabled={localTeams.some(t => t.teamName === teamName)}
                            className="relative p-4 rounded-xl hover:bg-gray-100 dark:hover:bg-gray-800 disabled:opacity-50 disabled:cursor-not-allowed transition-all duration-200 border border-gray-200 dark:border-gray-700 hover:border-blue-300 dark:hover:border-blue-600 hover:shadow-md group"
                          >
                            <div className="flex flex-col items-center text-center">
                              {(teamBadge || teamLogo) ? (
                                <div className="w-16 h-16 flex items-center justify-center mb-2 group-hover:scale-110 transition-transform">
                                  <img 
                                    src={teamBadge || teamLogo} 
                                    alt={teamName}
                                    className="w-full h-full object-contain"
                                    onError={(e) => {
                                      // Fallback to emoji icon if image fails to load
                                      e.currentTarget.style.display = 'none';
                                      e.currentTarget.parentElement!.innerHTML = '<span class="text-2xl">⚾</span>';
                                    }}
                                  />
                                </div>
                              ) : (
                                <div className="w-10 h-10 bg-gradient-to-r from-blue-600 to-indigo-600 rounded-xl flex items-center justify-center mb-2 group-hover:scale-110 transition-transform">
                                  <span className="text-lg">⚾</span>
                                </div>
                              )}
                              <span className="text-sm font-medium text-gray-900 dark:text-white leading-tight">{teamName}</span>
                              {teamDivision && (
                                <span className="text-xs text-gray-500 dark:text-gray-400 mt-1">{teamDivision}</span>
                              )}
                            </div>
                            {localTeams.some(t => t.teamName === teamName) && (
                              <div className="absolute top-2 right-2 w-6 h-6 bg-green-500 rounded-full flex items-center justify-center">
                                <svg className="w-3 h-3 text-white" fill="currentColor" viewBox="0 0 20 20">
                                  <path fillRule="evenodd" d="M16.707 5.293a1 1 0 010 1.414l-8 8a1 1 0 01-1.414 0l-4-4a1 1 0 011.414-1.414L8 12.586l7.293-7.293a1 1 0 011.414 0z" clipRule="evenodd" />
                                </svg>
                              </div>
                            )}
                          </button>
                        );
                      })}
                    </div>
                  )}
                </div>
              )}

              {selectedSportTab === 'tennis' && (
                <div className="space-y-6">
                  <div className="text-center mb-6">
                    <div className="w-16 h-16 bg-gradient-to-r from-green-600 to-teal-600 rounded-2xl flex items-center justify-center mx-auto mb-3">
                      <span className="text-3xl">🎾</span>
                    </div>
                    <h3 className="text-2xl font-bold text-gray-900 dark:text-white mb-2">Tennis</h3>
                    <p className="text-gray-600 dark:text-gray-400">ATP, WTA und Grand Slams</p>
                  </div>
                  
                  <div className="grid grid-cols-1 md:grid-cols-3 gap-4">
                    {[
                      { id: 'atp', name: 'ATP Tour', description: 'Männliche Profis', icon: '🎾' },
                      { id: 'wta', name: 'WTA Tour', description: 'Weibliche Profis', icon: '🎾' },
                      { id: 'grandslams', name: 'Grand Slams', description: 'Australian Open, French Open, Wimbledon, US Open', icon: '🏆' }
                    ].map((tour) => (
                      <button
                        key={tour.id}
                        onClick={() => handleAddTeam('tennis', tour.name, tour.id)}
                        disabled={localTeams.some(t => t.teamName === tour.name)}
                        className="relative p-6 rounded-2xl hover:bg-gray-100 dark:hover:bg-gray-800 disabled:opacity-50 disabled:cursor-not-allowed transition-all duration-200 border border-gray-200 dark:border-gray-700 hover:border-green-300 dark:hover:border-green-600 hover:shadow-lg group"
                      >
                        <div className="flex flex-col items-center text-center">
                          <div className="w-16 h-16 bg-gradient-to-r from-green-600 to-teal-600 rounded-2xl flex items-center justify-center mb-4 group-hover:scale-110 transition-transform">
                            <span className="text-2xl">{tour.icon}</span>
                          </div>
                          <h4 className="text-lg font-semibold text-gray-900 dark:text-white mb-2">{tour.name}</h4>
                          <p className="text-sm text-gray-600 dark:text-gray-400">{tour.description}</p>
                        </div>
                        {localTeams.some(t => t.teamName === tour.name) && (
                          <div className="absolute top-4 right-4 w-8 h-8 bg-green-500 rounded-full flex items-center justify-center">
                            <svg className="w-4 h-4 text-white" fill="currentColor" viewBox="0 0 20 20">
                              <path fillRule="evenodd" d="M16.707 5.293a1 1 0 010 1.414l-8 8a1 1 0 01-1.414 0l-4-4a1 1 0 011.414-1.414L8 12.586l7.293-7.293a1 1 0 011.414 0z" clipRule="evenodd" />
                            </svg>
                          </div>
                        )}
                      </button>
                    ))}
                  </div>
                </div>
              )}
            </div>

            {/* Footer */}
            <div className="border-t border-gray-200 dark:border-gray-700 bg-gray-50 dark:bg-gray-800 p-6">
              <div className="flex items-center justify-between">
                <div className="text-sm text-gray-600 dark:text-gray-400">
                  {localTeams.length} Team{localTeams.length !== 1 ? 's' : ''} ausgewählt
                  {!user?.isPremium && localTeams.length >= 1 && (
                    <span className="ml-2 text-orange-600 dark:text-orange-400 font-medium">
                      (Premium für mehr Teams)
                    </span>
                  )}
                </div>
                <div className="flex items-center space-x-3">
                  {!user?.isPremium && localTeams.length >= 1 && (
                    <button
                      onClick={() => {
                        setShowTeamSelector(false);
                        // Navigate to premium page
                        window.location.href = '/premium';
                      }}
                      className="px-4 py-2 bg-gradient-to-r from-purple-600 to-pink-600 hover:from-purple-700 hover:to-pink-700 text-white rounded-xl font-medium transition-all duration-200 text-sm"
                    >
                      🚀 Premium
                    </button>
                  )}
                  <button
                    onClick={() => setShowTeamSelector(false)}
                    className="px-6 py-2 bg-indigo-600 hover:bg-indigo-700 text-white rounded-xl font-medium transition-colors"
                  >
                    Fertig
                  </button>
                </div>
              </div>
            </div>
          </div>
        </div>
      )}
    </div>
  );
}<|MERGE_RESOLUTION|>--- conflicted
+++ resolved
@@ -946,12 +946,7 @@
                                          selectedSport === 'nhl' ? nhlEvents :
                                          selectedSport === 'mlb' ? mlbEvents :
                                          selectedSport === 'tennis' ? tennisEvents : [];
-<<<<<<< HEAD
                             return `${events.length} ${events.length === 1 ? 'Event' : 'Events'}`;
-=======
-                            const futureEvents = filterFutureEvents(events);
-                            return `${futureEvents.length} ${t('upcomingGames')}`;
->>>>>>> 2ea9f998
                           })()}
                         </p>
                       </div>
@@ -972,16 +967,10 @@
                                      selectedSport === 'mlb' ? mlbEvents :
                                      selectedSport === 'tennis' ? tennisEvents : [];
                         
-<<<<<<< HEAD
                         // For now, show all events regardless of date to avoid blocking NBA preseason games
                         // TODO: Implement proper future/past event filtering when API provides future events
                         
                         if (events.length === 0) {
-=======
-                        const futureEvents = filterFutureEvents(events);
-                        
-                        if (futureEvents.length === 0) {
->>>>>>> 2ea9f998
                           return (
                             <div className="text-center py-12">
                               <div className="w-20 h-20 bg-gray-100 dark:bg-gray-700 rounded-3xl flex items-center justify-center mx-auto mb-6">
@@ -994,7 +983,6 @@
                           );
                         }
                         
-<<<<<<< HEAD
                         return events.slice(0, 5).map((event) => {
                           // Check if event is in the future for styling
                           const eventDate = new Date(event.startsAt);
@@ -1020,29 +1008,6 @@
                               </svg>
                             </div>
                           </div>
-=======
-                        return futureEvents.slice(0, 5).map((event) => {
-                          if (!event) return null;
-                          return (
-                            <div key={event.id} className="group/event flex items-center justify-between p-6 bg-gradient-to-r from-gray-50 to-gray-100 dark:from-gray-700/50 dark:to-gray-700 rounded-2xl hover:from-gray-100 hover:to-gray-200 dark:hover:from-gray-600 dark:hover:to-gray-600 transition-all duration-200 transform hover:scale-[1.02]">
-                              <div className="flex items-center">
-                                <div className="w-10 h-10 bg-gradient-to-r from-emerald-500 to-green-600 rounded-2xl flex items-center justify-center mr-4">
-                                  <span className="text-lg">{getSportIcon(selectedSport)}</span>
-                                </div>
-                                <div>
-                                  <p className="font-semibold text-gray-900 dark:text-white">{event.title}</p>
-                  <p className="text-sm text-gray-600 dark:text-gray-400">
-                                      {format(event.parsedDate || new Date(event.startsAt), 'dd.MM.yyyy HH:mm')} Uhr
-                  </p>
-                </div>
-                              </div>
-                              <div className="opacity-0 group-hover/event:opacity-100 transition-opacity duration-200">
-                                <svg className="w-5 h-5 text-gray-400" fill="none" stroke="currentColor" viewBox="0 0 24 24">
-                                  <path strokeLinecap="round" strokeLinejoin="round" strokeWidth={2} d="M9 5l7 7-7 7" />
-                                </svg>
-                              </div>
-                        </div>
->>>>>>> 2ea9f998
                           );
                         });
                       })()}
